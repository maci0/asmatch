"""Integration tests for the asmatch CLI."""

import os
import random
import shlex
import subprocess
import tempfile
import unittest

import tomli
from sqlmodel import Session, SQLModel, create_engine

from asmatch.core import add_snippet
from asmatch.models import Snippet


class TestCLI(unittest.TestCase):
    """Integration tests exercising the command-line interface."""

    def setUp(self):
        """Set up a clean, in-memory database for each test."""
        self.db_name = f"test_{random.randint(0, 100000)}.db"
        self.engine = create_engine(f"sqlite:///{self.db_name}")
        SQLModel.metadata.create_all(self.engine)
        with Session(self.engine) as session:
            add_snippet(session, "test_snippet", "MOV EAX, 1", quiet=True)

    def tearDown(self):
        """Clean up the database after each test."""
        os.remove(self.db_name)

<<<<<<< HEAD
    def run_command(self, command, extra_env=None):
=======
    def run_command(self, command, input_data=None, extra_env=None):
>>>>>>> 2d2ca0b9
        """Helper function to run a command and return the output."""
        env = {
            **os.environ,
            "PYTHONPATH": os.path.join(os.getcwd(), "src"),
            "DATABASE_URL": f"sqlite:///{self.db_name}",
        }
        if extra_env:
            env.update(extra_env)

        result = subprocess.run(
            ["python", "-m", "asmatch.cli", *shlex.split(command)],
            shell=False,
            capture_output=True,
            text=True,
<<<<<<< HEAD
=======
            input=input_data,
>>>>>>> 2d2ca0b9
            env=env,
            check=False,
        )
        return result

    def test_help_message(self):
        """Test that the --help message is displayed correctly."""
        result = self.run_command("--help")
        self.assertEqual(result.returncode, 0)
        self.assertIn("usage:", result.stdout)

    def test_stats_command(self):
        """Test the stats command."""
        result = self.run_command("stats")
        self.assertEqual(result.returncode, 0)
        self.assertIn("Database Statistics", result.stdout)
        self.assertIn("Number of snippets: 1", result.stdout)

    def test_find_command(self):
        """Test the find command."""
        result = self.run_command("find --query 'MOV EAX, 1'")
        self.assertEqual(result.returncode, 0)
        self.assertIn("Top Matches", result.stdout)
        self.assertIn("test_snippet", result.stdout)

    def test_add_command(self):
        """Test the add command."""
        result = self.run_command("add new_snippet 'MOV EBX, 2'")
        self.assertEqual(result.returncode, 0)
        self.assertIn("now has names", result.stdout)

        # Verify that the snippet was actually added
        with Session(self.engine) as session:
            snippet = Snippet.get_by_name(session, "new_snippet")
            self.assertIsNotNone(snippet)

    def test_config_set_preserves_existing_settings(self):
        """`config set` should update a single key without losing others."""
        with tempfile.TemporaryDirectory() as home:
            env = {
                **os.environ,
                "PYTHONPATH": os.path.join(os.getcwd(), "src"),
                "DATABASE_URL": f"sqlite:///{self.db_name}",
                "HOME": home,
            }
            result = subprocess.run(
                [
                    "python",
                    "-m",
                    "asmatch.cli",
                    "config",
                    "set",
                    "lsh_threshold",
                    "0.7",
                ],
                capture_output=True,
                text=True,
                env=env,
                check=False,
            )
            self.assertEqual(result.returncode, 0)

            result = subprocess.run(
                ["python", "-m", "asmatch.cli", "config", "set", "top_n", "10"],
                capture_output=True,
                text=True,
                env=env,
                check=False,
            )
            self.assertEqual(result.returncode, 0)

            config_path = os.path.join(home, ".config", "asmatch", "config.toml")
            with open(config_path, "rb") as f:
                data = tomli.load(f)

<<<<<<< HEAD
        self.assertEqual(data.get("lsh_threshold"), 0.7)
        self.assertEqual(data.get("top_n"), 10)

    def test_config_dir_env_override(self):
        """ASMATCH_CONFIG_DIR should override the default config path."""
        with tempfile.TemporaryDirectory() as cfgdir:
            result = self.run_command(
                "config set top_n 7",
                extra_env={"ASMATCH_CONFIG_DIR": cfgdir},
            )
            self.assertEqual(result.returncode, 0)

            config_path = os.path.join(cfgdir, "config.toml")
            with open(config_path, "rb") as f:
                data = tomli.load(f)

            self.assertEqual(data.get("top_n"), 7)

            result = self.run_command(
                "config path",
                extra_env={"ASMATCH_CONFIG_DIR": cfgdir},
            )
            self.assertIn(config_path, result.stdout)

    def test_cache_dir_env_override(self):
        """ASMATCH_CACHE_DIR should control where cache files are stored."""
        with tempfile.TemporaryDirectory() as cache_dir:
            result = self.run_command(
                "find --query 'MOV EAX, 1'",
                extra_env={"ASMATCH_CACHE_DIR": cache_dir},
            )
            self.assertEqual(result.returncode, 0)
            cache_file = os.path.join(cache_dir, "lsh_0.50.pkl")
            self.assertTrue(os.path.exists(cache_file))
=======
            self.assertEqual(data.get("lsh_threshold"), 0.7)
            self.assertEqual(data.get("top_n"), 10)

>>>>>>> 2d2ca0b9
    def test_quiet_option(self):
        """Test that --quiet suppresses informational output."""
        result = self.run_command("--quiet stats")
        self.assertEqual(result.returncode, 0)
        self.assertEqual(result.stdout.strip(), "")

    def test_config_set_and_list(self):
        """`config list` should show values set via `config set`."""
        with tempfile.TemporaryDirectory() as home:
            env = {"HOME": home}
            set_result = self.run_command(
                "config set lsh_threshold 0.6", extra_env=env
            )
            self.assertEqual(set_result.returncode, 0)

            list_result = self.run_command("config list", extra_env=env)
            self.assertEqual(list_result.returncode, 0)
            self.assertIn("lsh_threshold = 0.6", list_result.stdout)
            self.assertIn("top_n = 5", list_result.stdout)

    def test_reindex_command(self):
        """`reindex` should run when confirmation is provided."""
        result = self.run_command("reindex", input_data="y\n")
        self.assertEqual(result.returncode, 0)
        self.assertIn("Snippets re-indexed: 1", result.stdout)

    def test_delete_name_with_confirmation(self):
        """Removing a name after confirmation should update the database."""
        # Add a second alias so the snippet isn't deleted entirely
        with Session(self.engine) as session:
            add_snippet(session, "alias2", "MOV EAX, 1", quiet=True)

        rm_result = self.run_command("rm test_snippet", input_data="y\n")
        self.assertEqual(rm_result.returncode, 0)

        with Session(self.engine) as session:
            snippet = Snippet.get_by_name(session, "test_snippet")
            self.assertIsNone(snippet)
            remaining = Snippet.get_by_name(session, "alias2")
            self.assertIsNotNone(remaining)


if __name__ == "__main__":
    unittest.main()<|MERGE_RESOLUTION|>--- conflicted
+++ resolved
@@ -29,11 +29,7 @@
         """Clean up the database after each test."""
         os.remove(self.db_name)
 
-<<<<<<< HEAD
-    def run_command(self, command, extra_env=None):
-=======
     def run_command(self, command, input_data=None, extra_env=None):
->>>>>>> 2d2ca0b9
         """Helper function to run a command and return the output."""
         env = {
             **os.environ,
@@ -48,10 +44,8 @@
             shell=False,
             capture_output=True,
             text=True,
-<<<<<<< HEAD
-=======
+
             input=input_data,
->>>>>>> 2d2ca0b9
             env=env,
             check=False,
         )
@@ -127,7 +121,6 @@
             with open(config_path, "rb") as f:
                 data = tomli.load(f)
 
-<<<<<<< HEAD
         self.assertEqual(data.get("lsh_threshold"), 0.7)
         self.assertEqual(data.get("top_n"), 10)
 
@@ -162,11 +155,8 @@
             self.assertEqual(result.returncode, 0)
             cache_file = os.path.join(cache_dir, "lsh_0.50.pkl")
             self.assertTrue(os.path.exists(cache_file))
-=======
-            self.assertEqual(data.get("lsh_threshold"), 0.7)
-            self.assertEqual(data.get("top_n"), 10)
-
->>>>>>> 2d2ca0b9
+
+
     def test_quiet_option(self):
         """Test that --quiet suppresses informational output."""
         result = self.run_command("--quiet stats")
