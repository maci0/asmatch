--- conflicted
+++ resolved
@@ -76,7 +76,6 @@
             snippet = Snippet.get_by_name(session, "new_snippet")
             self.assertIsNotNone(snippet)
 
-<<<<<<< HEAD
     def test_config_set_preserves_existing_settings(self):
         """`config set` should update a single key without losing others."""
         with tempfile.TemporaryDirectory() as home:
@@ -110,13 +109,11 @@
 
             self.assertEqual(data.get("lsh_threshold"), 0.7)
             self.assertEqual(data.get("top_n"), 10)
-=======
     def test_quiet_option(self):
         """Test that --quiet suppresses informational output."""
         result = self.run_command("--quiet stats")
         self.assertEqual(result.returncode, 0)
         self.assertEqual(result.stdout.strip(), "")
->>>>>>> 95e1f042
 
 
 if __name__ == "__main__":
